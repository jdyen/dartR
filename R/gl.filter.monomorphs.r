--- conflicted
+++ resolved
@@ -4,11 +4,6 @@
 #'
 #' A DArT dataset will not have monomorphic loci, but they can arise when populations are deleted by assignment or by using
 #' the delete option in gl.pop.recode(). Retaining monomorphic loci unnecessarily increases the size of the dataset.
-<<<<<<< HEAD
-#'
-
-=======
->>>>>>> fb38783d
 #' @param gl -- name of the input genlight object [required]
 #' @param v -- verbosty: 0, silent; 1, brief, 2; verbose if TRUE, silent if FALSE [default 1]
 #' @return A genlight object with monomorphic loci removed
@@ -16,18 +11,6 @@
 #' @export
 #' @author Arthur Georges (glbugs@@aerg.canberra.edu.au)
 #' @examples
-<<<<<<< HEAD
-#' gl2 <- gl.filter.monomorphs(testset.gl)
-
-gl.filter.monomorphs <- function (gl, v=1) {
-  
-   if (v==1) {cat("Identifying monomorphic loci\n")}
-# Create a vector to hold test results
-  a <- vector(mode="logical", length=nLoc(gl))
-  for (i in 1:nLoc(gl)) {a[i] <- NA}
-# Set up the progress counter
-
-=======
 #' \dontrun{
 #' gl <- gl.filter.monomorphs(gl)
 #' }
@@ -41,25 +24,10 @@
   a <- vector(mode="logical", length=nLoc(x))
   for (i in 1:nLoc(x)) {a[i] <- NA}
 # Set up the progress counter
->>>>>>> fb38783d
   if (v==1) {pb <- txtProgressBar(min=0, max=1, style=3, initial=0, label="Working ....")}
   if (v==1) {getTxtProgressBar(pb)}
 # Identify polymorphic, monomorphic and 'all na' loci
   # Set a <- TRUE if monomorphic, or if all NAs
-<<<<<<< HEAD
-  xmat <-as.matrix(gl)
-  for (i in (1:nLoc(gl))) {
-    a[i] <- all(xmat[,i]==0,na.rm=TRUE) || all(xmat[,i]==2,na.rm=TRUE)
-    if (all(is.na(xmat[,i]))) {a[i] <- NA}
-    if (v==1) {setTxtProgressBar(pb, i/nLoc(gl))}
-
-  }
-# Count the number of monomorphic loci (TRUE), polymorphic loci (FALSE) and loci with no scores (all.na)
-  counts <- count(a)
-  if (v==1) {
-    cat("\nPolymorphic loci:", counts[1,2], "\nMonomorphic loci:", counts[2,2], "\nLoci with no scores (all NA):" , counts[3,2] ,"\n")
-  }
-=======
   xmat <-as.matrix(x)
   for (i in (1:nLoc(x))) {
     a[i] <- all(xmat[,i]==0,na.rm=TRUE) || all(xmat[,i]==2,na.rm=TRUE)
@@ -71,22 +39,15 @@
   if (v==1) {
     cat("\nPolymorphic loci:", counts[1,2], "\nMonomorphic loci:", counts[2,2], "\nLoci with no scores (all NA):" , counts[3,2] ,"\n")
   }
->>>>>>> fb38783d
     #Treat all na loci as monomorphic
   # TRUE if monomorphic or all na
   a[is.na(a)] <- TRUE
 # Write the polymorphic loci to a new genlight object
 #  cat("Deleting monomorphic loci and loci with no scores\n")
-<<<<<<< HEAD
-  gl <- gl[,(a==FALSE)]
-  gl@other$loc.metrics <- gl@other$loc.metrics[(a==FALSE),]
-=======
+
   x <- x[,(a==FALSE)]
   x@other$loc.metrics <- x@other$loc.metrics[(a==FALSE),]
->>>>>>> fb38783d
-
-return (gl)
-
+return (x)
 }
 
 
